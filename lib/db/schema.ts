import { BLOCK_KINDS } from '@/components/block';
import type { InferSelectModel } from 'drizzle-orm';
import {
  pgTable,
  varchar,
  timestamp,
  json,
  uuid,
  text,
  primaryKey,
  foreignKey,
  boolean,
} from 'drizzle-orm/pg-core';

export const user = pgTable('User', {
  id: uuid('id').primaryKey().notNull().defaultRandom(),
  email: varchar('email', { length: 64 }).notNull(),
  password: varchar('password', { length: 64 }),
});

export type User = InferSelectModel<typeof user>;

export const chat = pgTable('Chat', {
  id: uuid('id').primaryKey().notNull().defaultRandom(),
  createdAt: timestamp('createdAt').notNull(),
  title: text('title').notNull(),
  userId: uuid('userId')
    .notNull()
    .references(() => user.id),
  visibility: varchar('visibility', { enum: ['public', 'private'] })
    .notNull()
    .default('private'),
});

export type Chat = InferSelectModel<typeof chat>;

export const message = pgTable('Message', {
  id: uuid('id').primaryKey().notNull().defaultRandom(),
  chatId: uuid('chatId')
    .notNull()
    .references(() => chat.id),
  role: varchar('role').notNull(),
  content: json('content').notNull(),
  createdAt: timestamp('createdAt').notNull(),
});

export type Message = InferSelectModel<typeof message>;

export const vote = pgTable(
  'Vote',
  {
    chatId: uuid('chatId')
      .notNull()
      .references(() => chat.id),
    messageId: uuid('messageId')
      .notNull()
      .references(() => message.id),
    isUpvoted: boolean('isUpvoted').notNull(),
  },
  (table) => {
    return {
      pk: primaryKey({ columns: [table.chatId, table.messageId] }),
    };
  },
);

export type Vote = InferSelectModel<typeof vote>;

export const document = pgTable(
  'Document',
  {
    id: uuid('id').notNull().defaultRandom(),
    createdAt: timestamp('createdAt').notNull(),
    title: text('title').notNull(),
    content: text('content'),
<<<<<<< HEAD
    kind: varchar('kind', { enum: ['text', 'code', 'spreadsheet'] })
=======
    kind: varchar('text', { enum: ['text', 'code', 'image'] })
>>>>>>> 5bb62f1b
      .notNull()
      .default('text'),
    userId: uuid('userId')
      .notNull()
      .references(() => user.id),
  },
  (table) => {
    return {
      pk: primaryKey({ columns: [table.id, table.createdAt] }),
    };
  },
);

export type Document = InferSelectModel<typeof document>;

export const suggestion = pgTable(
  'Suggestion',
  {
    id: uuid('id').notNull().defaultRandom(),
    documentId: uuid('documentId').notNull(),
    documentCreatedAt: timestamp('documentCreatedAt').notNull(),
    originalText: text('originalText').notNull(),
    suggestedText: text('suggestedText').notNull(),
    description: text('description'),
    isResolved: boolean('isResolved').notNull().default(false),
    userId: uuid('userId')
      .notNull()
      .references(() => user.id),
    createdAt: timestamp('createdAt').notNull(),
  },
  (table) => ({
    pk: primaryKey({ columns: [table.id] }),
    documentRef: foreignKey({
      columns: [table.documentId, table.documentCreatedAt],
      foreignColumns: [document.id, document.createdAt],
    }),
  }),
);

export type Suggestion = InferSelectModel<typeof suggestion>;<|MERGE_RESOLUTION|>--- conflicted
+++ resolved
@@ -1,5 +1,5 @@
-import { BLOCK_KINDS } from '@/components/block';
-import type { InferSelectModel } from 'drizzle-orm';
+import { BLOCK_KINDS } from "@/components/block";
+import type { InferSelectModel } from "drizzle-orm";
 import {
   pgTable,
   varchar,
@@ -10,52 +10,52 @@
   primaryKey,
   foreignKey,
   boolean,
-} from 'drizzle-orm/pg-core';
+} from "drizzle-orm/pg-core";
 
-export const user = pgTable('User', {
-  id: uuid('id').primaryKey().notNull().defaultRandom(),
-  email: varchar('email', { length: 64 }).notNull(),
-  password: varchar('password', { length: 64 }),
+export const user = pgTable("User", {
+  id: uuid("id").primaryKey().notNull().defaultRandom(),
+  email: varchar("email", { length: 64 }).notNull(),
+  password: varchar("password", { length: 64 }),
 });
 
 export type User = InferSelectModel<typeof user>;
 
-export const chat = pgTable('Chat', {
-  id: uuid('id').primaryKey().notNull().defaultRandom(),
-  createdAt: timestamp('createdAt').notNull(),
-  title: text('title').notNull(),
-  userId: uuid('userId')
+export const chat = pgTable("Chat", {
+  id: uuid("id").primaryKey().notNull().defaultRandom(),
+  createdAt: timestamp("createdAt").notNull(),
+  title: text("title").notNull(),
+  userId: uuid("userId")
     .notNull()
     .references(() => user.id),
-  visibility: varchar('visibility', { enum: ['public', 'private'] })
+  visibility: varchar("visibility", { enum: ["public", "private"] })
     .notNull()
-    .default('private'),
+    .default("private"),
 });
 
 export type Chat = InferSelectModel<typeof chat>;
 
-export const message = pgTable('Message', {
-  id: uuid('id').primaryKey().notNull().defaultRandom(),
-  chatId: uuid('chatId')
+export const message = pgTable("Message", {
+  id: uuid("id").primaryKey().notNull().defaultRandom(),
+  chatId: uuid("chatId")
     .notNull()
     .references(() => chat.id),
-  role: varchar('role').notNull(),
-  content: json('content').notNull(),
-  createdAt: timestamp('createdAt').notNull(),
+  role: varchar("role").notNull(),
+  content: json("content").notNull(),
+  createdAt: timestamp("createdAt").notNull(),
 });
 
 export type Message = InferSelectModel<typeof message>;
 
 export const vote = pgTable(
-  'Vote',
+  "Vote",
   {
-    chatId: uuid('chatId')
+    chatId: uuid("chatId")
       .notNull()
       .references(() => chat.id),
-    messageId: uuid('messageId')
+    messageId: uuid("messageId")
       .notNull()
       .references(() => message.id),
-    isUpvoted: boolean('isUpvoted').notNull(),
+    isUpvoted: boolean("isUpvoted").notNull(),
   },
   (table) => {
     return {
@@ -67,20 +67,16 @@
 export type Vote = InferSelectModel<typeof vote>;
 
 export const document = pgTable(
-  'Document',
+  "Document",
   {
-    id: uuid('id').notNull().defaultRandom(),
-    createdAt: timestamp('createdAt').notNull(),
-    title: text('title').notNull(),
-    content: text('content'),
-<<<<<<< HEAD
-    kind: varchar('kind', { enum: ['text', 'code', 'spreadsheet'] })
-=======
-    kind: varchar('text', { enum: ['text', 'code', 'image'] })
->>>>>>> 5bb62f1b
+    id: uuid("id").notNull().defaultRandom(),
+    createdAt: timestamp("createdAt").notNull(),
+    title: text("title").notNull(),
+    content: text("content"),
+    kind: varchar("text", { enum: ["text", "code", "image", "sheet"] })
       .notNull()
-      .default('text'),
-    userId: uuid('userId')
+      .default("text"),
+    userId: uuid("userId")
       .notNull()
       .references(() => user.id),
   },
@@ -94,19 +90,19 @@
 export type Document = InferSelectModel<typeof document>;
 
 export const suggestion = pgTable(
-  'Suggestion',
+  "Suggestion",
   {
-    id: uuid('id').notNull().defaultRandom(),
-    documentId: uuid('documentId').notNull(),
-    documentCreatedAt: timestamp('documentCreatedAt').notNull(),
-    originalText: text('originalText').notNull(),
-    suggestedText: text('suggestedText').notNull(),
-    description: text('description'),
-    isResolved: boolean('isResolved').notNull().default(false),
-    userId: uuid('userId')
+    id: uuid("id").notNull().defaultRandom(),
+    documentId: uuid("documentId").notNull(),
+    documentCreatedAt: timestamp("documentCreatedAt").notNull(),
+    originalText: text("originalText").notNull(),
+    suggestedText: text("suggestedText").notNull(),
+    description: text("description"),
+    isResolved: boolean("isResolved").notNull().default(false),
+    userId: uuid("userId")
       .notNull()
       .references(() => user.id),
-    createdAt: timestamp('createdAt').notNull(),
+    createdAt: timestamp("createdAt").notNull(),
   },
   (table) => ({
     pk: primaryKey({ columns: [table.id] }),
