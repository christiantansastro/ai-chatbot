'use client';

import { useChat } from 'ai/react';
import { useEffect, useRef } from 'react';
import { blockDefinitions, BlockKind } from './block';
import { Suggestion } from '@/lib/db/schema';
import { initialBlockData, useBlock } from '@/hooks/use-block';

export type DataStreamDelta = {
  type:
    | 'text-delta'
    | 'code-delta'
<<<<<<< HEAD
    | 'spreadsheet-delta'
=======
    | 'image-delta'
>>>>>>> 5bb62f1b
    | 'title'
    | 'id'
    | 'suggestion'
    | 'clear'
    | 'finish'
    | 'kind';
  content: string | Suggestion;
};

export function DataStreamHandler({ id }: { id: string }) {
  const { data: dataStream } = useChat({ id });
  const { block, setBlock, setMetadata } = useBlock();
  const lastProcessedIndex = useRef(-1);

  useEffect(() => {
    if (!dataStream?.length) return;

    const newDeltas = dataStream.slice(lastProcessedIndex.current + 1);
    lastProcessedIndex.current = dataStream.length - 1;

    (newDeltas as DataStreamDelta[]).forEach((delta: DataStreamDelta) => {
      const blockDefinition = blockDefinitions.find(
        (blockDefinition) => blockDefinition.kind === block.kind,
      );

      if (blockDefinition?.onStreamPart) {
        blockDefinition.onStreamPart({
          streamPart: delta,
          setBlock,
          setMetadata,
        });
      }

      setBlock((draftBlock) => {
        if (!draftBlock) {
          return { ...initialBlockData, status: 'streaming' };
        }

        switch (delta.type) {
          case 'id':
            return {
              ...draftBlock,
              documentId: delta.content as string,
              status: 'streaming',
            };

          case 'title':
            return {
              ...draftBlock,
              title: delta.content as string,
              status: 'streaming',
            };

          case 'kind':
            return {
              ...draftBlock,
              kind: delta.content as BlockKind,
              status: 'streaming',
            };

<<<<<<< HEAD
          case 'text-delta':
            return {
              ...draftBlock,
              content: draftBlock.content + (delta.content as string),
              isVisible:
                draftBlock.status === 'streaming' &&
                draftBlock.content.length > 400 &&
                draftBlock.content.length < 450
                  ? true
                  : draftBlock.isVisible,
              status: 'streaming',
            };

          case 'code-delta':
            return {
              ...draftBlock,
              content: delta.content as string,
              isVisible:
                draftBlock.status === 'streaming' &&
                draftBlock.content.length > 300 &&
                draftBlock.content.length < 310
                  ? true
                  : draftBlock.isVisible,
              status: 'streaming',
            };
          case 'spreadsheet-delta':
            return {
              ...draftBlock,
              content: delta.content as string,
              isVisible: true,
              status: 'streaming',
            };

=======
>>>>>>> 5bb62f1b
          case 'clear':
            return {
              ...draftBlock,
              content: '',
              status: 'streaming',
            };

          case 'finish':
            return {
              ...draftBlock,
              status: 'idle',
            };

          default:
            return draftBlock;
        }
      });
    });
  }, [dataStream, setBlock, setMetadata, block]);

  return null;
}<|MERGE_RESOLUTION|>--- conflicted
+++ resolved
@@ -1,26 +1,23 @@
-'use client';
+"use client";
 
-import { useChat } from 'ai/react';
-import { useEffect, useRef } from 'react';
-import { blockDefinitions, BlockKind } from './block';
-import { Suggestion } from '@/lib/db/schema';
-import { initialBlockData, useBlock } from '@/hooks/use-block';
+import { useChat } from "ai/react";
+import { useEffect, useRef } from "react";
+import { blockDefinitions, BlockKind } from "./block";
+import { Suggestion } from "@/lib/db/schema";
+import { initialBlockData, useBlock } from "@/hooks/use-block";
 
 export type DataStreamDelta = {
   type:
-    | 'text-delta'
-    | 'code-delta'
-<<<<<<< HEAD
-    | 'spreadsheet-delta'
-=======
-    | 'image-delta'
->>>>>>> 5bb62f1b
-    | 'title'
-    | 'id'
-    | 'suggestion'
-    | 'clear'
-    | 'finish'
-    | 'kind';
+    | "text-delta"
+    | "code-delta"
+    | "spreadsheet-delta"
+    | "image-delta"
+    | "title"
+    | "id"
+    | "suggestion"
+    | "clear"
+    | "finish"
+    | "kind";
   content: string | Suggestion;
 };
 
@@ -50,78 +47,42 @@
 
       setBlock((draftBlock) => {
         if (!draftBlock) {
-          return { ...initialBlockData, status: 'streaming' };
+          return { ...initialBlockData, status: "streaming" };
         }
 
         switch (delta.type) {
-          case 'id':
+          case "id":
             return {
               ...draftBlock,
               documentId: delta.content as string,
-              status: 'streaming',
+              status: "streaming",
             };
 
-          case 'title':
+          case "title":
             return {
               ...draftBlock,
               title: delta.content as string,
-              status: 'streaming',
+              status: "streaming",
             };
 
-          case 'kind':
+          case "kind":
             return {
               ...draftBlock,
               kind: delta.content as BlockKind,
-              status: 'streaming',
+              status: "streaming",
             };
 
-<<<<<<< HEAD
-          case 'text-delta':
+          case "clear":
             return {
               ...draftBlock,
-              content: draftBlock.content + (delta.content as string),
-              isVisible:
-                draftBlock.status === 'streaming' &&
-                draftBlock.content.length > 400 &&
-                draftBlock.content.length < 450
-                  ? true
-                  : draftBlock.isVisible,
-              status: 'streaming',
+              content: "",
+              status: "streaming",
             };
 
-          case 'code-delta':
+          case "finish":
             return {
               ...draftBlock,
-              content: delta.content as string,
-              isVisible:
-                draftBlock.status === 'streaming' &&
-                draftBlock.content.length > 300 &&
-                draftBlock.content.length < 310
-                  ? true
-                  : draftBlock.isVisible,
-              status: 'streaming',
-            };
-          case 'spreadsheet-delta':
-            return {
-              ...draftBlock,
-              content: delta.content as string,
-              isVisible: true,
-              status: 'streaming',
-            };
-
-=======
->>>>>>> 5bb62f1b
-          case 'clear':
-            return {
-              ...draftBlock,
-              content: '',
-              status: 'streaming',
-            };
-
-          case 'finish':
-            return {
-              ...draftBlock,
-              status: 'idle',
+              status: "idle",
             };
 
           default:
