--- conflicted
+++ resolved
@@ -1,27 +1,23 @@
-import type { Metadata } from 'next';
-import { Toaster } from 'sonner';
+import type { Metadata } from "next";
+import { Toaster } from "sonner";
 
-<<<<<<< HEAD
-import { ThemeProvider } from '@/components/custom/theme-provider';
-import { KasadaClient } from '@/utils/kasada/kasada-client';
-=======
-import { ThemeProvider } from '@/components/theme-provider';
->>>>>>> 9dcdb7b5
+import { ThemeProvider } from "@/components/theme-provider";
+import { KasadaClient } from "@/utils/kasada/kasada-client";
 
-import './globals.css';
+import "./globals.css";
 
 export const metadata: Metadata = {
-  metadataBase: new URL('https://chat.vercel.ai'),
-  title: 'Next.js Chatbot Template',
-  description: 'Next.js chatbot template using the AI SDK.',
+  metadataBase: new URL("https://chat.vercel.ai"),
+  title: "Next.js Chatbot Template",
+  description: "Next.js chatbot template using the AI SDK.",
 };
 
 export const viewport = {
   maximumScale: 1, // Disable auto-zoom on mobile Safari
 };
 
-const LIGHT_THEME_COLOR = 'hsl(0 0% 100%)';
-const DARK_THEME_COLOR = 'hsl(240deg 10% 3.92%)';
+const LIGHT_THEME_COLOR = "hsl(0 0% 100%)";
+const DARK_THEME_COLOR = "hsl(240deg 10% 3.92%)";
 const THEME_COLOR_SCRIPT = `\
 (function() {
   var html = document.documentElement;
